--- conflicted
+++ resolved
@@ -548,11 +548,7 @@
         // side      order side one of                                     "ASK"/"BID"     false
         // state     order state one of                      "CANCELED"/"FILLED"/"PENDING" false
         if (symbol === undefined) {
-<<<<<<< HEAD
-            throw new ExchangeError (this.id + ' fetchOrders requires a symbol argument');
-=======
             throw new ArgumentsRequired (this.id + ' fetchOrders requires a symbol argument');
->>>>>>> 77cffd12
         }
         await this.loadMarkets ();
         let market = this.market (symbol);
@@ -675,17 +671,12 @@
                 }
                 let exceptions = this.exceptions['codes'];
                 if (errors !== undefined) {
-<<<<<<< HEAD
-                    code = this.safeString (errors, 'detail');
-                    exceptions = this.exceptions['detail'];
-=======
                     if (Array.isArray (errors)) {
                         code = this.safeString (errors[0], 'code');
                     } else {
                         code = this.safeString (errors, 'detail');
                         exceptions = this.exceptions['detail'];
                     }
->>>>>>> 77cffd12
                 }
                 if (code in exceptions) {
                     throw new exceptions[code] (feedback);
