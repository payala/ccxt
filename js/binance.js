--- conflicted
+++ resolved
@@ -428,10 +428,6 @@
 
     parseTicker (ticker, market = undefined) {
         let timestamp = this.safeInteger (ticker, 'closeTime');
-<<<<<<< HEAD
-        let iso8601 = (timestamp === undefined) ? undefined : this.iso8601 (timestamp);
-=======
->>>>>>> 77cffd12
         let symbol = this.findSymbol (this.safeString (ticker, 'symbol'), market);
         let last = this.safeFloat (ticker, 'lastPrice');
         return {
@@ -671,15 +667,11 @@
                 }
             }
         }
-<<<<<<< HEAD
-        if (cost !== undefined) {
-=======
         let average = undefined;
         if (cost !== undefined) {
             if (filled) {
                 average = cost / filled;
             }
->>>>>>> 77cffd12
             if (this.options['parseOrderToPrecision']) {
                 cost = parseFloat (this.costToPrecision (symbol, cost));
             }
@@ -761,11 +753,7 @@
 
     async fetchOrder (id, symbol = undefined, params = {}) {
         if (symbol === undefined)
-<<<<<<< HEAD
-            throw new ExchangeError (this.id + ' fetchOrder requires a symbol argument');
-=======
             throw new ArgumentsRequired (this.id + ' fetchOrder requires a symbol argument');
->>>>>>> 77cffd12
         await this.loadMarkets ();
         let market = this.market (symbol);
         let origClientOrderId = this.safeValue (params, 'origClientOrderId');
@@ -782,11 +770,7 @@
 
     async fetchOrders (symbol = undefined, since = undefined, limit = undefined, params = {}) {
         if (symbol === undefined)
-<<<<<<< HEAD
-            throw new ExchangeError (this.id + ' fetchOrders requires a symbol argument');
-=======
             throw new ArgumentsRequired (this.id + ' fetchOrders requires a symbol argument');
->>>>>>> 77cffd12
         await this.loadMarkets ();
         let market = this.market (symbol);
         let request = {
@@ -844,11 +828,7 @@
 
     async cancelOrder (id, symbol = undefined, params = {}) {
         if (symbol === undefined)
-<<<<<<< HEAD
-            throw new ExchangeError (this.id + ' cancelOrder requires a symbol argument');
-=======
             throw new ArgumentsRequired (this.id + ' cancelOrder requires a symbol argument');
->>>>>>> 77cffd12
         await this.loadMarkets ();
         let market = this.market (symbol);
         let response = await this.privateDeleteOrder (this.extend ({
@@ -861,11 +841,7 @@
 
     async fetchMyTrades (symbol = undefined, since = undefined, limit = undefined, params = {}) {
         if (symbol === undefined)
-<<<<<<< HEAD
-            throw new ExchangeError (this.id + ' fetchMyTrades requires a symbol argument');
-=======
             throw new ArgumentsRequired (this.id + ' fetchMyTrades requires a symbol argument');
->>>>>>> 77cffd12
         await this.loadMarkets ();
         let market = this.market (symbol);
         let request = {
@@ -986,12 +962,9 @@
         let id = this.safeString (transaction, 'id');
         let address = this.safeString (transaction, 'address');
         let tag = this.safeString (transaction, 'addressTag'); // set but unused
-<<<<<<< HEAD
-=======
         if ((tag !== undefined) && (tag.length < 1)) {
             tag = undefined;
         }
->>>>>>> 77cffd12
         let txid = this.safeValue (transaction, 'txId');
         let code = undefined;
         let currencyId = this.safeString (transaction, 'asset');
@@ -1021,10 +994,7 @@
         const feeCost = undefined;
         let fee = {
             'cost': feeCost,
-<<<<<<< HEAD
-=======
             'currency': code,
->>>>>>> 77cffd12
         };
         return {
             'info': transaction,
@@ -1064,23 +1034,6 @@
     }
 
     async fetchFundingFees (codes = undefined, params = {}) {
-<<<<<<< HEAD
-        // by default it will try load withdrawal fees of all currencies (with separate requests)
-        // however if you define codes = [ 'ETH', 'BTC' ] in args it will only load those
-        await this.loadMarkets ();
-        let withdrawFees = {};
-        let info = {};
-        if (codes === undefined)
-            codes = Object.keys (this.currencies);
-        for (let i = 0; i < codes.length; i++) {
-            let code = codes[i];
-            let currency = this.currency (code);
-            let response = await this.wapiGetWithdrawFee ({
-                'asset': currency['id'],
-            });
-            withdrawFees[code] = this.safeFloat (response, 'withdrawFee');
-            info[code] = response;
-=======
         let response = await this.wapiGetAssetDetail ();
         //
         //     {
@@ -1109,7 +1062,6 @@
             let id = ids[i];
             let code = this.commonCurrencyCode (id);
             withdrawFees[code] = this.safeFloat (detail[id], 'withdrawFee');
->>>>>>> 77cffd12
         }
         return {
             'withdraw': withdrawFees,
