--- conflicted
+++ resolved
@@ -196,11 +196,7 @@
     async fetchOpenOrders (symbol = undefined, since = undefined, limit = undefined, params = {}) {
         await this.loadMarkets ();
         if (symbol === undefined)
-<<<<<<< HEAD
-            throw new ExchangeError (this.id + ' fetchOpenOrders() requires a symbol argument');
-=======
             throw new ArgumentsRequired (this.id + ' fetchOpenOrders() requires a symbol argument');
->>>>>>> 77cffd12
         let market = this.market (symbol);
         let response = await this.privateGetOrderMyOrders (this.extend ({
             'pair': market['id'],
