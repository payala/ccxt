--- conflicted
+++ resolved
@@ -772,13 +772,8 @@
             'symbol': market['id'],
             'type': orderType,
             'price': this.priceToPrecision (symbol, price),
-<<<<<<< HEAD
             'number': this.amountToPrecision (symbol, amount),
             'tradepwd': this.password,
-=======
-            'number': this.amountToString (symbol, amount),
-            'tradePwd': this.password,
->>>>>>> fc547cf9
         };
         let response = await this.tradePostAddEntrustSheet (this.extend (request, params));
         //
